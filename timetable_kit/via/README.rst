--- conflicted
+++ resolved
@@ -3,15 +3,11 @@
 
 Successfully making VIA timetables.
 
-<<<<<<< HEAD
-The best source of VIA station codes is https://cptdb.ca/wiki/index.php/VIA_Rail_Canada_stations
-=======
 Note that WE DO NOT READ calendar_dates.txt.  VIA uses this to suspend services.  You MUST check it manually.
 
 The best source of VIA station codes is https://cptdb.ca/wiki/index.php/VIA_Rail_Canada_stations
 MTRL = Montreal
 TRTO = Toronto
->>>>>>> f481a614
 
 First, remember to download the GTFS data for VIA::
 
