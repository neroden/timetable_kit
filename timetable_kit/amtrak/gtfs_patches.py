# amtrak/gtfs_patches.py
# Part of timetable_kit
# Copyright 2022, 2023 Nathanael Nerode.  Licensed under GNU Affero GPL v.3 or later.
"""
Patch known errors in Amtrak GTFS.

This should be reviewed every time Amtrak releases a new GTFS.
"""

# TODO: all the Amtrak-specific stuff needs to be made object oriented in an "Amtrak object" perhaps

from timetable_kit.debug import debug_print
from timetable_kit.feed_enhanced import FeedEnhanced

arizona_stops_list = [
    # Sunset Limited
    "YUM",  # Yuma
    "TUS",  # Tucson
    "MRC",  # Maricopa
    "BEN",  # Benson
    # Southwest Chief
    "WLO",  # Winslow
    "FLG",  # Flagstaff
    "KNG",  # Kingman
    # Grand Canyon stuff
    "WMH",  # Williams Holiday Inn
    "WMA",  # Williams Grand Canyon Railroad
    "TSY",  # Tusayan / Grand Canyon Village
    "GCB",  # Grand Canyon Village / Maswik Lodge
    "GCN",  # Grand Canyon Grand Canyon Railroad
]


def patch_arizona(stops):
    for index in stops.index:
        if stops.loc[index, "stop_id"] in arizona_stops_list:
            if stops.loc[index, "stop_timezone"] == "America/Denver":
                stops.loc[index, "stop_timezone"] = "America/Phoenix"
                debug_print(
                    1,
                    "Found Arizona station with wrong timezone: patched stop_timezone",
                )
    return stops


train_agencies = [
    "Grand Canyon Railway",  # 44 -- in routes.txt as Thruway Connecting
    "Altamont Corridor Express",  # 99 -- in routes.txt as Thruway Connecting
    "Shore Line East",  # 1230 -- in routes.txt as Commuter Rail
    "Placeholder train number for CTrail",  # 1234 -- in routes.txt as Thruway Connecting
    "Virginia Railway Express",  # 1237 -- in routes.txt as Commuter Rail
    "MARC",  # 1238 -- in routes.txt as Commuter Rail
]


def patch_buses(feed: FeedEnhanced):
    """
    Bus services incorrectly listed as trains

    Fix feed in place
    """
    routes = feed.routes
    for index in routes.index:
        if routes.loc[index, "route_long_name"] == "Amtrak Thruway Connecting Service":
            if routes.loc[index, "route_type"] == 2:
                # Supposed train.  Is it really?
                agency_id = routes.loc[index, "agency_id"]
                agency_name = feed.agency.loc[
                    feed.agency["agency_id"] == agency_id, "agency_name"
                ].item()
                if agency_name in train_agencies:
                    # we're good
                    pass
                else:
                    debug_print(
                        1, "Patched bus route listed as train for: " + agency_name
                    )
                    routes.loc[index, "route_type"] = 3
    feed.routes = routes


<<<<<<< HEAD
def patch_feed(feed: FeedEnhanced):
=======
def patch_coast_starlight(new_feed):
>>>>>>> f481a614
    """
    Patch an old Coast Starlight bug.
    The bug appears to be fixed as of July 7, 2023
    So this is unused code now
    """
    # Coast Starlight fix
    new_calendar = new_feed.calendar
    # Coast Starlight: two bogus errors!
    # 11 is missing Saturday and has two other identical calendars;
    # 14 has three identical calendars

    # First find the route id:
    for index in new_feed.routes.index:
        if new_feed.routes.loc[index, "route_long_name"] == "Coast Starlight":
            cs_route_id = new_feed.routes.loc[index, "route_id"]
            break
    debug_print(1, "Coast Starlight route_id: ", cs_route_id)
    # Then find the service ids:
    service_ids = set()
    for index in new_feed.trips.index:
        if new_feed.trips.loc[index, "route_id"] == cs_route_id:
            service_ids.add(new_feed.trips.loc[index, "service_id"])
    # Now cycle through the calendars.
    # First find and drop the bogus calendars:
    for index in new_calendar.index:
        if new_calendar.loc[index, "service_id"] in service_ids:  # Coast Starlight
            if new_calendar.loc[index, "wednesday"] == 0:  # Not on Wednesday
                new_calendar = new_calendar.drop(labels=[index], axis="index")
                debug_print(
                    1, "Patched not-on-wednesday special out of Coast Starlight"
                ),
    for index in new_calendar.index:
        # Now patch the Wednesday calendars to be every-day-of-the-week:
        # (This is the good calendar)
        if new_calendar.loc[index, "service_id"] in service_ids:  # Coast Starlight
            new_calendar.loc[index, "sunday"] = 1
            new_calendar.loc[index, "monday"] = 1
            new_calendar.loc[index, "tuesday"] = 1
            new_calendar.loc[index, "wednesday"] = 1
            new_calendar.loc[index, "thursday"] = 1
            new_calendar.loc[index, "friday"] = 1
            new_calendar.loc[index, "saturday"] = 1
            debug_print(1, "Patched full week into Coast Starlight calendar")

    # And update with the new calendar, just in case it hadn't
    new_feed.calendar = new_calendar


def patch_feed(feed):
    """
    Take an Amtrak feed and patch it for known errors.

    Return another feed.
    """

    new_feed = feed.copy()

    # The Arizona Problem
    new_stops = patch_arizona(new_feed.stops)
    new_feed.stops = new_stops

    # Buses listed as trains fixes
    patch_buses(new_feed)

    # Toronto: incorrectly listed as "no pickups" in stop one.
    new_stop_times = new_feed.stop_times
    for index in new_stop_times.index:
        if new_stop_times.loc[index, "stop_id"] == "TWO":
            if new_stop_times.loc[index, "stop_sequence"] == 1:
                new_stop_times.loc[index, "pickup_type"] = 0
                debug_print(1, "Found Toronto in position 1: patched pickup_type")
            if new_stop_times.loc[index, "stop_sequence"] in [19, 20]:
                new_stop_times.loc[index, "drop_off_type"] = 0
                debug_print(
                    1, "Found Toronto in position 19 or 20: patched drop_off_type"
                )
    # Update with new stop times
    new_feed.stop_times = new_stop_times

    # Cardinal #1051 (DST switch date) with wrong direction ID
    my_trips = new_feed.trips
    debug_print(1, "Patching Cardinal #1051 direction")
    my_trips.loc[my_trips["trip_short_name"] == "1051", "direction_id"] = 0
    # Update with new trips data
    new_feed.trips = my_trips

    return new_feed<|MERGE_RESOLUTION|>--- conflicted
+++ resolved
@@ -79,14 +79,10 @@
     feed.routes = routes
 
 
-<<<<<<< HEAD
-def patch_feed(feed: FeedEnhanced):
-=======
-def patch_coast_starlight(new_feed):
->>>>>>> f481a614
+def patch_coast_starlight(new_feed: FeedEnhanced):
     """
     Patch an old Coast Starlight bug.
-    The bug appears to be fixed as of July 7, 2023
+    The bug appears to be fixed as of July 7, 2023,
     So this is unused code now
     """
     # Coast Starlight fix
@@ -132,7 +128,7 @@
     new_feed.calendar = new_calendar
 
 
-def patch_feed(feed):
+def patch_feed(feed: FeedEnhanced):
     """
     Take an Amtrak feed and patch it for known errors.
 
