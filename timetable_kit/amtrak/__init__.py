# amtrak/__init.py__
# Init file for amtrak subpackage of timetable_kit
# Copyright 2022, 2023 Nathanael Nerode.  Licensed under GNU Affero GPL v.3 or later.
"""
timetable_kit.amtrak module

Amtrak-specific functions for timetable_kit.

This defines an interface; VIA rail and others need to provide the same interface.
"""

<<<<<<< HEAD
# Platform accessibility
from .access import (
    station_has_accessible_platform,
    station_has_inaccessible_platform,
)
=======
# Published agency name
published_name = "Amtrak"
published_names_or = "Amtrak"
published_names_and = "Amtrak"
# Published agency website, for printing.
# Does not include the https:// and should be capitalized for print.
published_website = "Amtrak.com"
>>>>>>> f481a614

# Baggage
from .baggage import station_has_checked_baggage

# For making the key for connecting services (including only those in this timetable)
# This takes a list of stations as an argument
from .connecting_services_data import get_all_connecting_services

# Where to find the GTFS
from .get_gtfs import (
    gtfs_unzipped_local_path,
    published_gtfs_url,
)

# Special routine to patch Amtrak's defective GTFS feed
from .gtfs_patches import patch_feed

# How to title the routes at the top of the column
from .route_names import get_route_name

<<<<<<< HEAD
=======
# Routine to pretty-print a station name
# (including subtitles, connecting agency logos, etc)
from .station_names import get_station_name_pretty

# Baggage
from .baggage import station_has_checked_baggage
from .special_data import train_has_checked_baggage

# Platform accessibility
from .access import (
    station_has_accessible_platform,
    station_has_inaccessible_platform,
)

# Special routine to patch Amtrak's defective GTFS feed
from .gtfs_patches import patch_feed

>>>>>>> f481a614
# For colorizing columns
from .special_data import (
    is_connecting_service,
    is_sleeper_train,
    is_high_speed_train,
)
from .special_data import train_has_checked_baggage

# Routine to pretty-print a station name
# (including subtitles, connecting agency logos, etc.)
from .station_name_styling import get_station_name_pretty

# Published agency name
published_name = "Amtrak"
# Published agency website, for printing.
# Does not include the https:// and should be capitalized for print.
published_website = "Amtrak.com"

# CSS class for special modifications to the output.
# Currently only used to change the header bar color.
css_class = "amtrak-special-css"


# These are do-nothings for Amtrak, but
# quite significant for VIA Rail
def stop_code_to_stop_id(stop_code: str) -> str:
    return stop_code


def stop_id_to_stop_code(stop_id: str) -> str:
    return stop_id<|MERGE_RESOLUTION|>--- conflicted
+++ resolved
@@ -9,21 +9,11 @@
 This defines an interface; VIA rail and others need to provide the same interface.
 """
 
-<<<<<<< HEAD
 # Platform accessibility
 from .access import (
     station_has_accessible_platform,
     station_has_inaccessible_platform,
 )
-=======
-# Published agency name
-published_name = "Amtrak"
-published_names_or = "Amtrak"
-published_names_and = "Amtrak"
-# Published agency website, for printing.
-# Does not include the https:// and should be capitalized for print.
-published_website = "Amtrak.com"
->>>>>>> f481a614
 
 # Baggage
 from .baggage import station_has_checked_baggage
@@ -44,26 +34,6 @@
 # How to title the routes at the top of the column
 from .route_names import get_route_name
 
-<<<<<<< HEAD
-=======
-# Routine to pretty-print a station name
-# (including subtitles, connecting agency logos, etc)
-from .station_names import get_station_name_pretty
-
-# Baggage
-from .baggage import station_has_checked_baggage
-from .special_data import train_has_checked_baggage
-
-# Platform accessibility
-from .access import (
-    station_has_accessible_platform,
-    station_has_inaccessible_platform,
-)
-
-# Special routine to patch Amtrak's defective GTFS feed
-from .gtfs_patches import patch_feed
-
->>>>>>> f481a614
 # For colorizing columns
 from .special_data import (
     is_connecting_service,
@@ -74,10 +44,12 @@
 
 # Routine to pretty-print a station name
 # (including subtitles, connecting agency logos, etc.)
-from .station_name_styling import get_station_name_pretty
+from .station_names import get_station_name_pretty
 
 # Published agency name
 published_name = "Amtrak"
+published_names_or = "Amtrak"
+published_names_and = "Amtrak"
 # Published agency website, for printing.
 # Does not include the https:// and should be capitalized for print.
 published_website = "Amtrak.com"
@@ -85,7 +57,6 @@
 # CSS class for special modifications to the output.
 # Currently only used to change the header bar color.
 css_class = "amtrak-special-css"
-
 
 # These are do-nothings for Amtrak, but
 # quite significant for VIA Rail
